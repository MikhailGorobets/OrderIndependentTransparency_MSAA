
#include "Common.hlsli"

#define FRAGMENT_COUNT    32
#define MSAA_SAMPLE_COUNT 4

RWTexture2D<unorm float4>  BackBuffer      : register(u0);
Texture2D<uint>            HeadPointersSRV : register(t0);
StructuredBuffer<ListNode> LinkedListSRV   : register(t1);


[numthreads(8, 8, 1)]
void CSMain(uint3 id: SV_DispatchThreadID) {
       
    float4 backBuffer    = BackBuffer[id.xy];
    float4 resolveBuffer = float4(0.0, 0.0, 0.0, 0.0f);
    
<<<<<<< HEAD
    uint nodeHead = HeadPointersSRV[id.xy];
    if (nodeHead == 0xFFFFFFFF)
        return;
    
    ListSubNode nodes[FRAGMENT_COUNT];
   
    for (uint sampleIdx = 0; sampleIdx < MSAA_SAMPLE_COUNT; sampleIdx++) {
       
        uint count = 0;
        uint nodeIdx = nodeHead;
=======
    ListSubNode nodes[FRAGMENT_COUNT];   
    for (uint sampleIdx = 0; sampleIdx < MSAA_SAMPLE_COUNT; sampleIdx++) {     
        uint count   = 0;
        uint nodeIdx = HeadPointersSRV[id.xy];
        if (nodeIdx == 0xFFFFFFFF)
            return;       
>>>>>>> 307b5413
            
        while (nodeIdx != 0xFFFFFFFF && count < FRAGMENT_COUNT) {
            ListNode node = LinkedListSRV[nodeIdx];
            if (node.Coverage & (1 << sampleIdx)) {
                nodes[count].Depth = asfloat(node.Depth);
                nodes[count].Color = node.Color;
                count++;
            }
            nodeIdx = node.Next;
        }
              
        for (uint i = 1; i < count; i++) {
            ListSubNode t = nodes[i];
            uint j = i;
            while (j > 0 && (nodes[j - 1].Depth < t.Depth)) {
                nodes[j] = nodes[j - 1];
                j--;
            }
            nodes[j] = t;
        }
         
        float4 dstPixelColor = backBuffer;
        for (uint index = 0; index < count; index++) {
            float4 srcPixelColor = UnpackColor(nodes[index].Color);
            dstPixelColor = lerp(dstPixelColor, srcPixelColor, srcPixelColor.a);
        }
        resolveBuffer += dstPixelColor;
    }
   
    BackBuffer[id.xy] = resolveBuffer / MSAA_SAMPLE_COUNT;
}<|MERGE_RESOLUTION|>--- conflicted
+++ resolved
@@ -15,26 +15,17 @@
     float4 backBuffer    = BackBuffer[id.xy];
     float4 resolveBuffer = float4(0.0, 0.0, 0.0, 0.0f);
     
-<<<<<<< HEAD
+
     uint nodeHead = HeadPointersSRV[id.xy];
     if (nodeHead == 0xFFFFFFFF)
         return;
     
-    ListSubNode nodes[FRAGMENT_COUNT];
-   
+    ListSubNode nodes[FRAGMENT_COUNT]; 
     for (uint sampleIdx = 0; sampleIdx < MSAA_SAMPLE_COUNT; sampleIdx++) {
        
         uint count = 0;
         uint nodeIdx = nodeHead;
-=======
-    ListSubNode nodes[FRAGMENT_COUNT];   
-    for (uint sampleIdx = 0; sampleIdx < MSAA_SAMPLE_COUNT; sampleIdx++) {     
-        uint count   = 0;
-        uint nodeIdx = HeadPointersSRV[id.xy];
-        if (nodeIdx == 0xFFFFFFFF)
-            return;       
->>>>>>> 307b5413
-            
+     
         while (nodeIdx != 0xFFFFFFFF && count < FRAGMENT_COUNT) {
             ListNode node = LinkedListSRV[nodeIdx];
             if (node.Coverage & (1 << sampleIdx)) {
